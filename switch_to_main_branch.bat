--- conflicted
+++ resolved
@@ -22,25 +22,9 @@
 if "%CURRENT_BRANCH%"=="main" (
     echo [提示] 已经在main分支了
     echo.
-<<<<<<< HEAD
-    REM 验证生产环境配置
-    if not exist ".env.prod" (
-        echo [警告] 生产环境配置文件 .env.prod 不存在!
-        echo [建议] 请先创建 .env.prod 文件
-        pause
-        exit /b 1
-    )
-    echo [验证] 生产环境配置文件存在
-    echo.
-    echo 是否启动生产服务器?
-    choice /C YN /N /M "启动(Y) 或 取消(N): "
-    if %ERRORLEVEL% EQU 1 (
-        start_prod.bat
-=======
     set /p START_SERVER="是否启动生产服务器? (Y/N): "
     if /i "%START_SERVER%"=="Y" (
         call start_prod.bat
->>>>>>> 5d56d5e3
     )
     exit /b 0
 )
